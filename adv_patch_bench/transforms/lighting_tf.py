"""Calculate parameters for lighting transform."""

from __future__ import annotations

import logging
import math
from typing import Callable

import kornia
import kornia.geometry.transform as kornia_tf
import numpy as np
import torch
from sklearn.cluster import KMeans
from torch import nn

import adv_patch_bench.utils.image as img_util
from adv_patch_bench.transforms.geometric_tf import get_transform_matrix
from adv_patch_bench.utils.types import BatchImageTensor, BatchMaskTensor

_EPS = 1e-6
logger = logging.getLogger(__name__)
_ColorTF = Callable[[BatchImageTensor], BatchImageTensor]


class RGBtoLab(nn.Module):
    """Convert RGB to Lab color space."""

    def __init__(self) -> None:
        """Initialize RGBtoLab."""
        super().__init__()
        rgb_to_lms = torch.tensor(
            [
                [0.3811, 0.5783, 0.0402],
                [0.1967, 0.7244, 0.0782],
                [0.0241, 0.1288, 0.8444],
            ]
        )
        scale = torch.tensor(
            [
                [1 / math.sqrt(3), 0, 0],
                [0, 1 / math.sqrt(6), 0],
                [0, 0, 1 / math.sqrt(2)],
            ]
        )
        loglms_to_lab = scale @ torch.tensor(
            [[1.0, 1.0, 1.0], [1.0, 1.0, -2.0], [1.0, -1.0, 0.0]]
        )
        self.register_buffer("rgb_to_lms", rgb_to_lms)
        self.register_buffer("loglms_to_lab", loglms_to_lab)

    def forward(self, inputs: BatchImageTensor) -> BatchMaskTensor:
        """Forward pass."""
        # Clamp to avoid log(0)
        inputs = inputs.clamp(_EPS, 1 - _EPS)
        # Convert to LMS space and then Lab space
        lms = torch.einsum("bchw,cd->bdhw", inputs, self.rgb_to_lms)
        lab = torch.einsum("bchw,cd->bdhw", lms.log(), self.loglms_to_lab)
        return lab


class LabtoRGB(nn.Module):
    """Convert Lab to RGB color space."""

    def __init__(self) -> None:
        """Initialize LabtoRGB."""
        super().__init__()
        scale = torch.tensor(
            [
                [1 / math.sqrt(3), 0, 0],
                [0, 1 / math.sqrt(6), 0],
                [0, 0, 1 / math.sqrt(2)],
            ]
        )
        lab_to_loglms = (
            torch.tensor([[1.0, 1.0, 1.0], [1.0, 1.0, -1.0], [1.0, -2.0, 0.0]])
            @ scale
        )
        lms_to_rgb = torch.tensor(
            [
                [4.4679, -3.5873, 0.1193],
                [-1.2186, 2.3809, -0.1624],
                [0.0497, -0.2439, 1.2045],
            ]
        )
        self.register_buffer("lab_to_loglms", lab_to_loglms)
        self.register_buffer("lms_to_rgb", lms_to_rgb)

    def forward(self, inputs: BatchImageTensor) -> BatchMaskTensor:
        """Forward pass."""
        # Convert to LMS space and then Lab space
        loglms = torch.einsum("bchw,cd->bdhw", inputs, self.lab_to_loglms)
        rgb = torch.einsum("bchw,cd->bdhw", loglms.exp(), self.lms_to_rgb)
        return rgb


class RelightTransform(nn.Module):
    """Lighting transform for image."""

    def __init__(self, method: str = "color_transfer") -> None:
        """Initialize RelightTransform.

        Args:
            method: Method for lighting transform. Defaults to "color_transfer".
        """
        super().__init__()
        self._method: str = method
        # Trying to use color transfer method for L channel only still affects
        # the color significantly. Using kornia's RGB<>Lab conversion helps a
        # little but still looks worse than polynomial method.
        if method == "color_transfer":
            self._l_channel_only = True
            self._rgb_to_lab = RGBtoLab()
            self._lab_to_rgb = LabtoRGB()
        elif "polynomial" in method:
            color_space = method.split("_")[-1].split("-")[0]

            if len(method.split("-")) == 1:
                self._channels = None
                channels = None
            else:
                channels = method.split("-")[1]

            self._color_tfs = None
            if color_space == "hsv":
                self._color_tfs = [
                    kornia.color.RgbToHsv(),
                    kornia.color.HsvToRgb(),
                ]
                if channels == "sv":
                    self._channels = [1, 2]
            elif color_space == "lab":
                self._color_tfs = [
                    kornia.color.RgbToLab(),
                    kornia.color.LabToRgb(),
                ]
                if channels == "l":
                    self._channels = [0]

    def forward(
        self,
        inputs: BatchImageTensor,
        relight_coeffs: torch.Tensor | None = None,
    ) -> BatchImageTensor:
        """Forward pass.

        Args:
            inputs: Input images. Shape: [batch_size, num_channels, H, W].

        Returns:
            Relighted images.
        """
        if self._method == "color_transfer":
            return _color_transfer(
                inputs,
                relight_coeffs,
                self._rgb_to_lab,
                self._lab_to_rgb,
                l_channel_only=self._l_channel_only,
            )
        if self._method == "percentile" or "polynomial" in self._method:
            return _polynomial_match(
                inputs,
                relight_coeffs,
                channels=self._channels,
                color_space_transforms=self._color_tfs,
            )
        raise NotImplementedError("Invalid lighting transform method!")


def _color_transfer(
    inputs: BatchImageTensor,
    poly_coeffs: torch.Tensor,
    rgb_to_lab: _ColorTF,
    lab_to_rgb: _ColorTF,
    l_channel_only: bool = False,
) -> BatchImageTensor:
    """Relight with Color Transfer method from Reinhard, et al. [2021].

    Reference: https://ieeexplore.ieee.org/document/946629.

    Args:
        inputs: Input images. Expect shape: [batch_size, num_channels, H, W].
        pixel_stats: Pixel statistics. Expect shape: [batch_size, num_channels].
        rgb_to_lab: Function to convert RGB to Lab color space.
        lab_to_rgb: Function to convert Lab to RGB color space.

    Returns:
        Relighted images.
    """
    # Convert to LMS space and then Lab space
    lab = rgb_to_lab(inputs)

    # Compute mean and standard deviation of L, a, b channels and normalize
    poly_coeffs = poly_coeffs.view(-1, 3, 2, 1, 1)
    if l_channel_only:
        lab_out = lab.clone()
        lab_out[:, 0] = lab[:, 0] * poly_coeffs[:, 0, 0] + poly_coeffs[:, 0, 1]
    else:
        lab_out = lab * poly_coeffs[:, :, 0] + poly_coeffs[:, :, 1]

    # Convert back to LMS space and then RGB space
    rgb_out = lab_to_rgb(lab_out)
    oob_pixels = (rgb_out < 0) | (rgb_out > 1)
    if oob_pixels.any():
        num_oob_pixels = oob_pixels.sum().item()
        logger.debug(
            "Found %d (out of %d) invalid RGB values (min: %.4f, max: %.4f) in "
            "Color Transfer! Clipping to [0, 1].",
            num_oob_pixels,
            inputs.numel(),
            rgb_out.min().item(),
            rgb_out.max().item(),
        )
        rgb_out = rgb_out.clamp(0, 1)
    return rgb_out


def _polynomial_match(
    inputs: BatchImageTensor,
    poly_coeffs: torch.Tensor,
    channels: list[int] | None = None,
    color_space_transforms: tuple[_ColorTF, _ColorTF] | None = None,
) -> BatchImageTensor:
    """Relight transform with polynomial function.

    Args:
        inputs: Input images. Expect shape: [batch_size, num_channels, H, W].
        poly_coeffs: Polynomial coefficients (highest degree first). Expect
            shape: [batch_size, num_channels, num_degree].

    Raises:
        ValueError: Invalid shape of poly_coeffs.
    """
    if poly_coeffs.ndim != 3:
        raise ValueError(
            "Expect poly_coeffs to have 3 dimensions [batch_size, "
            f"num_channels, num_degree], but got {poly_coeffs.ndim}!"
        )
    if len(poly_coeffs) != len(inputs) and len(poly_coeffs) != 1:
        raise ValueError(
            "poly_coeffs should have batch size of 1 or the same as inputs, "
            f"but got {len(poly_coeffs)}!"
        )
    if poly_coeffs.shape[-2] not in (1, 3, len(channels)):
        raise ValueError(
            "poly_coeffs must have channel dimension of 1 or 3, but got "
            f"{poly_coeffs.shape[1]}!"
        )
    deg = poly_coeffs.shape[-1]
    device = inputs.device
    degrees = torch.arange(deg - 1, -1, -1, device=device).view(1, 1, deg, 1, 1)
    if color_space_transforms is not None:
        inputs = color_space_transforms[0](inputs)
    outputs = inputs[:, :, None].pow(degrees)
<<<<<<< HEAD
    # outputs = torch.einsum("bcdhw,bcd->bchw", outputs, poly_coeffs)
    outputs = (outputs * poly_coeffs[..., None, None]).sum(2)
=======

    if channels is None:
        outputs = torch.einsum("bcdhw, bcd -> bchw", outputs, poly_coeffs)
    else:
        new_outputs = []
        for channel in range(3):
            if channel in channels:
                tmp = (
                    outputs[:, channel]
                    * poly_coeffs[:, channels.index(channel), :, None, None]
                ).sum(1)
            else:
                tmp = inputs[:, channel]
            new_outputs.append(tmp)
        outputs = torch.stack(new_outputs, dim=1)

    if color_space_transforms is not None:
        outputs = color_space_transforms[1](outputs)
>>>>>>> f3aa0031
    outputs.clamp_(0, 1)
    return outputs


def _run_kmean_single(
    img: np.ndarray,
    k: int,
    keep_channel: bool = True,
    n_init: int = 10,
    max_iter: int = 300,
):
    # NOTE: Should we cluster by 1D data instead?
    kmean = KMeans(
        n_clusters=k, init="k-means++", n_init=n_init, max_iter=max_iter
    )
    img = img.reshape(-1, 1) if not keep_channel else img
    labels = kmean.fit_predict(img)
    return kmean.inertia_, kmean.cluster_centers_, labels


def _run_kmean(img: np.ndarray, keep_channel: bool = True):
    loss_2, centers_2, labels_2 = _run_kmean_single(
        img, 2, keep_channel=keep_channel
    )
    loss_3, centers_3, labels_3 = _run_kmean_single(
        img, 3, keep_channel=keep_channel
    )
    n = img.shape[-1]
    is_2 = _best_k(loss_2, loss_3, n)
    print("2" if is_2 else "3")
    centers = centers_2 if is_2 else centers_3
    labels = labels_2 if is_2 else labels_3
    return centers, labels


def _best_k(loss_2: float, loss_3: float, n: int):
    # k selection is based on the score proposed by
    # https://www.ee.columbia.edu/~dpwe/papers/PhamDN05-kmeans.pdf
    alpha_2 = 1 - 3 / (4 * n)
    alpha_3 = alpha_2 + (1 - alpha_2) / 6
    score_2 = loss_2 / alpha_2
    score_3 = loss_3 / (alpha_3 * loss_2)
    return score_2 < score_3


def _find_canonical_kmean(img: np.ndarray):
    centers, labels = _run_kmean(img, keep_channel=True)

    white_idx = centers.sum(-1).argmin()
    black_idx = centers.sum(-1).argmax()
    white = centers[white_idx]
    black = centers[black_idx]
    beta = black
    alpha = white - beta

    canonical = centers[labels]
    return canonical, alpha, beta


def _fit_polynomial(
    real_pixels_by_channel: list[torch.Tensor],
    syn_obj: torch.Tensor | None = None,
    warped_obj_mask: torch.Tensor | None = None,
    transform_mat: torch.Tensor | None = None,
    interp: str = "bilinear",
    polynomial_degree: int = 1,
    percentile: float = 0.0,
    mode: str = "",
) -> torch.Tensor:
    if not isinstance(syn_obj, torch.Tensor):
        raise ValueError("syn_obj must be provided as torch.Tensor.")

    syn_obj: BatchImageTensor = img_util.coerce_rank(syn_obj, 4)
    syn_obj = kornia_tf.warp_perspective(
        syn_obj,
        transform_mat,
        warped_obj_mask.shape[-2:],
        mode=interp,
        padding_mode="zeros",
    )
    if "hsv" in mode:
        syn_obj = kornia.color.rgb_to_hsv(syn_obj)
    elif "lab" in mode:
        syn_obj = kornia.color.rgb_to_lab(syn_obj)

    real_pixels_by_channel = torch.stack(real_pixels_by_channel, dim=0)
    channels = [0]
    if mode == "max":
        syn_obj = syn_obj.max(1, keepdim=True)[0]
        real_pixels_by_channel = real_pixels_by_channel.max(0, keepdim=True)[0]
    elif mode == "mean":
        syn_obj = syn_obj.mean(1, keepdim=True)
        real_pixels_by_channel = real_pixels_by_channel.mean(0, keepdim=True)
    elif "-sv" in mode:
        channels = [1, 2]
    elif "-l" in mode:
        channels = [0]
    else:
        channels = [0, 1, 2]

    coeffs = []
    for channel in channels:
        syn_pixels = torch.masked_select(syn_obj[:, channel], warped_obj_mask)
        real_pixels = real_pixels_by_channel[channel]

        # Drop some high values to reduce outliers
        num_kept = round((1 - percentile) * len(real_pixels))
        diff = (syn_pixels - real_pixels).abs()
        indices = torch.topk(diff, num_kept, largest=False).indices
        syn_pixels, real_pixels = syn_pixels[indices], real_pixels[indices]

        if syn_pixels.sum() == 0:
            poly = torch.zeros(polynomial_degree + 1)
            poly[-1] = real_pixels.mean()
        else:
            # Fit a polynomial to each channel independently
            poly = np.polyfit(
                syn_pixels.numpy(), real_pixels.numpy(), polynomial_degree
            )
            poly = torch.from_numpy(poly).float()
        coeffs.append(poly)

    return torch.stack(coeffs, dim=0)


def _get_color_transfer_params(
    real_pixels_by_channel: list[torch.Tensor],
    syn_obj: torch.Tensor | None = None,
    obj_mask: torch.Tensor | None = None,
) -> torch.Tensor:
    syn_obj = RGBtoLab()(syn_obj)
    coeffs = torch.zeros(3, 2)
    for channel in range(3):
        syn_pixels = torch.masked_select(syn_obj[:, channel], obj_mask)
        real_pixels = real_pixels_by_channel[channel]
        # (x - syn_mean) * real_std / syn_std + real_mean
        coeffs[channel, 0] = real_pixels.std() / syn_pixels.std()
        coeffs[channel, 1] = (
            real_pixels.mean() - syn_pixels.mean() * coeffs[channel, 0]
        )
    assert not coeffs.isnan().any(), "NaN in Color Transfer coeffs!"
    return coeffs


def _simple_percentile(
    real_pixels: np.ndarray, percentile: int = 10
) -> torch.Tensor:
    """Compute relighting transform by matching histogram percentiles.

    Args:
        real_pixels: 1D tensor of pixel values from real images.
        percentile: Percentile of pixels considered as min and max of scaling
            range. Only used when method is "percentile". Defaults to 10.0.
    """
    assert 0 <= percentile <= 1
    real_pixels = real_pixels.reshape(-1)
    percentile = round(min(percentile, 1 - percentile) * 100)
    min_ = np.nanpercentile(real_pixels, percentile)
    max_ = np.nanpercentile(real_pixels, 100 - percentile)
    coeffs = torch.tensor([[max_ - min_, min_]])
    return coeffs


def compute_relight_params(
    img: torch.Tensor,
    method: str | None = "percentile",
    obj_mask: torch.Tensor | None = None,
    transform_mat: torch.Tensor | None = None,
    src_points: np.ndarray | None = None,
    tgt_points: np.ndarray | None = None,
    transform_mode: str = "perspective",
    **relight_kwargs,
) -> torch.Tensor:
    """Compute params of relighting transform.

    Args:
        img: Image as Numpy array.
        method: Method to use for computing the relighting params. Defaults to
            "percentile".

    Returns:
        Relighting transform params, alpha and beta.
    """
    if img.size == 0 or method is None or method == "none":
        return 1.0, 0.0

    img: BatchImageTensor = img_util.coerce_rank(img, 4)
    obj_mask: BatchMaskTensor = img_util.coerce_rank(obj_mask, 4)

    if method == "percentile" or "polynomial" in method:
        if transform_mat is None:
            transform_mat = get_transform_matrix(
                src=src_points, tgt=tgt_points, transform_mode=transform_mode
            )
        obj_mask = kornia_tf.warp_perspective(
            obj_mask,
            transform_mat,
            img.shape[-2:],
            mode="nearest",
            padding_mode="zeros",
        )
    elif method == "color_transfer":
        if transform_mat is None:
            # Swap source and target points
            transform_mat = get_transform_matrix(
                src=tgt_points, tgt=src_points, transform_mode=transform_mode
            )
        img = kornia_tf.warp_perspective(
            img,
            transform_mat,
            obj_mask.shape[-2:],
            mode="bilinear",
            padding_mode="zeros",
        )

    if method == "percentile":
        obj_mask = obj_mask == 1
        real_pixels = torch.masked_select(img, obj_mask)
        coeffs = _simple_percentile(real_pixels, **relight_kwargs)
    elif method == "kmean":
        # Take top and bottom centers as max and min
        centers, _ = _run_kmean(img, keep_channel=False)
        max_ = centers.max()
        min_ = centers.min()
        coeffs = [max_ - min_, min_]
        raise NotImplementedError(
            "Currently, k-mean method is unused as it does not work well."
        )
    elif "polynomial" in method:
        mode = method.split("_")[-1]
        if "hsv" in mode:
            img = kornia.color.rgb_to_hsv(img)
        elif "lab" in mode:
            img = kornia.color.rgb_to_lab(img)
        obj_mask = obj_mask[:, 0] == 1
        real_pixels = []
        for channel in range(3):
            real_pixels.append(torch.masked_select(img[:, channel], obj_mask))
        coeffs = _fit_polynomial(
            real_pixels,
            warped_obj_mask=obj_mask,
            transform_mat=transform_mat,
            mode=mode,
            **relight_kwargs,
        )
    elif method == "color_transfer":
        # Convert from RGB to Lab first
        img = RGBtoLab()(img)
        obj_mask = obj_mask[:, 0] == 1
        real_pixels = []
        for channel in range(3):
            real_pixels.append(torch.masked_select(img[:, channel], obj_mask))
        coeffs = _get_color_transfer_params(
            real_pixels, obj_mask=obj_mask, **relight_kwargs
        )
    else:
        raise NotImplementedError(f"Method {method} is not implemented!")

    return coeffs<|MERGE_RESOLUTION|>--- conflicted
+++ resolved
@@ -252,10 +252,6 @@
     if color_space_transforms is not None:
         inputs = color_space_transforms[0](inputs)
     outputs = inputs[:, :, None].pow(degrees)
-<<<<<<< HEAD
-    # outputs = torch.einsum("bcdhw,bcd->bchw", outputs, poly_coeffs)
-    outputs = (outputs * poly_coeffs[..., None, None]).sum(2)
-=======
 
     if channels is None:
         outputs = torch.einsum("bcdhw, bcd -> bchw", outputs, poly_coeffs)
@@ -274,7 +270,6 @@
 
     if color_space_transforms is not None:
         outputs = color_space_transforms[1](outputs)
->>>>>>> f3aa0031
     outputs.clamp_(0, 1)
     return outputs
 
